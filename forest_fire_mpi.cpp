--- conflicted
+++ resolved
@@ -122,7 +122,7 @@
         for (int j = 0; j < globalN; j++) {
             if (grid[i][j] == BURNING) {
                 newGrid[i][j] = DEAD;
-<<<<<<< HEAD
+                
                 // Spread fire to neighbours
                 int di[4] = {-1, 1, 0, 0};
                 int dj[4] = {0, 0, -1, 1};
@@ -131,38 +131,6 @@
                     int nj = j + dj[k];
                     if (ni >= 0 && ni <= localRows + 1 && nj >= 0 && nj < globalN) {
                         if (grid[ni][nj] == TREE)
-=======
-
-
-                        
-                // Toggle between Moore & Von Neumann rules
-                bool moore = false; 
-                
-                // Von Neumann
-                int d4i[4] = { -1,  1,  0,  0 };
-                int d4j[4] = {  0,  0, -1,  1 };
-                
-                // Moore
-                int d8i[8] = { -1, -1, -1,  0,  0,  1,  1,  1 };
-                int d8j[8] = { -1,  0,  1, -1,  1, -1,  0,  1 };
-                
-                int nCount = moore ? 8 : 4;
-                
-                for (int k = 0; k < nCount; k++) {
-                    int ni, nj;
-                    if (moore) {
-                        ni = i + d8i[k];
-                        nj = j + d8j[k];
-                    } else {
-                        ni = i + d4i[k];
-                        nj = j + d4j[k];
-                    }
-                
-                    // Check boundary
-                    if (ni >= 0 && ni <= localRows + 1 && nj >= 0 && nj < globalN)
-                    {
-                        if (grid[ni][nj] == TREE) {
->>>>>>> f476b6d5
                             newGrid[ni][nj] = BURNING;
                         }
                     }
